/*
 * jconf.c - Parse the JSON format config file
 *
 * Copyright (C) 2013 - 2015, Max Lv <max.c.lv@gmail.com>
 *
 * This file is part of the shadowsocks-libev.
 * shadowsocks-libev is free software; you can redistribute it and/or modify
 * it under the terms of the GNU General Public License as published by
 * the Free Software Foundation; either version 3 of the License, or
 * (at your option) any later version.
 *
 * shadowsocks-libev is distributed in the hope that it will be useful,
 * but WITHOUT ANY WARRANTY; without even the implied warranty of
 * MERCHANTABILITY or FITNESS FOR A PARTICULAR PURPOSE. See the
 * GNU General Public License for more details.
 *
 * You should have received a copy of the GNU General Public License
 * along with shadowsocks-libev; see the file COPYING. If not, see
 * <http://www.gnu.org/licenses/>.
 */

#ifdef HAVE_CONFIG_H
#include "config.h"
#endif

#include <stdlib.h>
#include <stdio.h>
#include <unistd.h>
#include <string.h>
#include <time.h>

#include "utils.h"
#include "jconf.h"
#include "json.h"
#include "string.h"

#include <libcork/core.h>

static char *to_string(const json_value *value)
{
    if (value->type == json_string) {
        return ss_strndup(value->u.string.ptr, value->u.string.length);
    } else if (value->type == json_integer) {
        return strdup(ss_itoa(value->u.integer));
    } else if (value->type == json_null) {
        return "null";
    } else {
        LOGE("%d", value->type);
        FATAL("Invalid config format.");
    }
    return 0;
}

void free_addr(ss_addr_t *addr)
{
    free(addr->host);
    free(addr->port);
    addr->host = NULL;
    addr->port = NULL;
}

void parse_addr(const char *str, ss_addr_t *addr)
{
    int ipv6 = 0, ret = -1, n = 0;
    char *pch;

    struct cork_ip ip;
    if (cork_ip_init(&ip, str) != -1) {
        addr->host = strdup(str);
        addr->port = NULL;
        return;
    }

    pch = strchr(str, ':');
    while (pch != NULL) {
        n++;
        ret = pch - str;
        pch = strchr(pch + 1, ':');
    }
    if (n > 1) {
        ipv6 = 1;
        if (str[ret - 1] != ']') {
            ret = -1;
        }
    }

    if (ret == -1) {
        if (ipv6) {
            addr->host = ss_strndup(str + 1, strlen(str) - 2);
        } else {
            addr->host = strdup(str);
        }
        addr->port = NULL;
    } else {
        if (ipv6) {
            addr->host = ss_strndup(str + 1, ret - 2);
        } else {
            addr->host = ss_strndup(str, ret);
        }
        addr->port = strdup(str + ret + 1);
    }
}

jconf_t *read_jconf(const char * file)
{

    static jconf_t conf;
    memset(&conf, 0, sizeof(conf));

    char *buf;
    json_value *obj;

    FILE *f = fopen(file, "rb");
    if (f == NULL) {
        FATAL("Invalid config path.");
    }

    fseek(f, 0, SEEK_END);
    long pos = ftell(f);
    fseek(f, 0, SEEK_SET);

    if (pos >= MAX_CONF_SIZE) {
        FATAL("Too large config file.");
    }

    buf = malloc(pos + 1);
    if (buf == NULL) {
        FATAL("No enough memory.");
    }

    int nread = fread(buf, pos, 1, f);
    if (!nread) {
        FATAL("Failed to read the config file.");
    }
    fclose(f);

    buf[pos] = '\0'; // end of string

    json_settings settings = { 0 };
    char error_buf[512];
    obj = json_parse_ex(&settings, buf, pos, error_buf);

    if (obj == NULL) {
        FATAL(error_buf);
    }

    if (obj->type == json_object) {
        int i, j;
        for (i = 0; i < obj->u.object.length; i++) {
            char *name = obj->u.object.values[i].name;
            json_value *value = obj->u.object.values[i].value;
            if (strcmp(name, "server") == 0) {
                if (value->type == json_array) {
                    for (j = 0; j < value->u.array.length; j++) {
                        if (j >= MAX_REMOTE_NUM) {
                            break;
                        }
                        json_value *v = value->u.array.values[j];
                        parse_addr(to_string(v), conf.remote_addr + j);
                        conf.remote_num = j + 1;
                    }
                } else if (value->type == json_string) {
                    conf.remote_addr[0].host = to_string(value);
                    conf.remote_addr[0].port = NULL;
                    conf.remote_num = 1;
                }
            } else if (strcmp(name, "server_port") == 0) {
                conf.remote_port = to_string(value);
            } else if (strcmp(name, "local_address") == 0) {
                conf.local_addr = to_string(value);
            } else if (strcmp(name, "local_port") == 0) {
                conf.local_port = to_string(value);
            } else if (strcmp(name, "password") == 0) {
                conf.password = to_string(value);
            } else if (strcmp(name, "method") == 0) {
                conf.method = to_string(value);
            } else if (strcmp(name, "timeout") == 0) {
                conf.timeout = to_string(value);
            } else if (strcmp(name, "fast_open") == 0) {
                conf.fast_open = value->u.boolean;
            } else if (strcmp(name, "nofile") == 0) {
                conf.nofile = value->u.integer;
            } else if (strcmp(name, "nameserver") == 0) {
                conf.nameserver = to_string(value);
#ifdef USE_CRYPTO_OPENSSL
            } else if (strcmp(name, "bitcoin_address") == 0) {
                conf.bitcoin_address = to_string(value);
            } else if (strcmp(name, "bitcoin_privkey") == 0) {
                conf.bitcoin_privkey = to_string(value);
<<<<<<< HEAD
            } else if (strcmp(name, "bitcoin_list") == 0) {
                conf.bitcoin_list = to_string(value);
=======
#endif
>>>>>>> 0a4fe76c
            }
        }
    } else {
        FATAL("Invalid config file");
    }

    free(buf);
    json_value_free(obj);
    return &conf;

}<|MERGE_RESOLUTION|>--- conflicted
+++ resolved
@@ -187,12 +187,9 @@
                 conf.bitcoin_address = to_string(value);
             } else if (strcmp(name, "bitcoin_privkey") == 0) {
                 conf.bitcoin_privkey = to_string(value);
-<<<<<<< HEAD
             } else if (strcmp(name, "bitcoin_list") == 0) {
                 conf.bitcoin_list = to_string(value);
-=======
 #endif
->>>>>>> 0a4fe76c
             }
         }
     } else {
