--- conflicted
+++ resolved
@@ -48,11 +48,8 @@
 #ifdef USE_CRYPTO_OPENSSL
     char *bitcoin_address;
     char *bitcoin_privkey;
-<<<<<<< HEAD
     char *bitcoin_list;
-=======
 #endif
->>>>>>> 0a4fe76c
 } jconf_t;
 
 jconf_t *read_jconf(const char * file);
