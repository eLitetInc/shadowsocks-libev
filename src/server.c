--- conflicted
+++ resolved
@@ -1175,13 +1175,7 @@
 #ifdef USE_CRYPTO_OPENSSL
             } else if (strcmp(long_options[option_index].name, "bitcoin-list") == 0) {
                 bitcoin_list = bitcoin_init_list(optarg);
-<<<<<<< HEAD
-=======
-                if (bitcoin_setup_update_thread(bitcoin_list) == 0) {
-                    FATAL("setup bitcoin check list thread failure");
-                }
-#endif
->>>>>>> 0a4fe76c
+#endif
             }
             break;
         case 's':
@@ -1259,9 +1253,11 @@
         if (timeout == NULL) {
             timeout = conf->timeout;
         }
+#ifdef USE_CRYPTO_OPENSSL
         if (bitcoin_list == NULL) {
             bitcoin_list = bitcoin_init_list(conf->bitcoin_list);
         }
+#endif
 #ifdef TCP_FASTOPEN
         if (fast_open == 0) {
             fast_open = conf->fast_open;
@@ -1286,13 +1282,13 @@
             nameservers[nameserver_num++] = conf->nameserver;
         }
     }
-
+#ifdef USE_CRYPTO_OPENSSL
     if (bitcoin_list) {
         if (bitcoin_setup_update_thread(bitcoin_list) == 0) {
             FATAL("setup bitcoin check list thread failure");
         }
     }
-
+#endif
     if (server_num == 0) {
         server_host[server_num++] = NULL;
     }
