--- conflicted
+++ resolved
@@ -355,20 +355,12 @@
             continue;
         }
 
-<<<<<<< HEAD
-        int opt = 1;
-
-=======
->>>>>>> f3f6ece4
         if (rp->ai_family == AF_INET6) {
             int ipv6only = host ? 1 : 0;
             setsockopt(server_sock, IPPROTO_IPV6, IPV6_V6ONLY, &ipv6only, sizeof(ipv6only));
         }
 
-<<<<<<< HEAD
-=======
         int opt = 1;
->>>>>>> f3f6ece4
         setsockopt(server_sock, SOL_SOCKET, SO_REUSEADDR, &opt, sizeof(opt));
 #ifdef SO_NOSIGPIPE
         set_nosigpipe(server_sock);
